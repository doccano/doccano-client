--- conflicted
+++ resolved
@@ -687,7 +687,6 @@
             format=format
         )
 
-<<<<<<< HEAD
     def post_members(
         self,
         project_id: int,
@@ -731,8 +730,7 @@
             )
 
         return arr_response
-    
-=======
+
     def post_label_upload(
         self,
         project_id: int,
@@ -757,7 +755,6 @@
             as_json=False
         )
 
->>>>>>> 1cb4809b
     def post_approve_labels(
         self,
         project_id: int,
